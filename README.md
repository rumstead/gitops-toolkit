# gitops-toolkit
Helpful manifests, scripts, and tools for gitops. Currently, the go binary supports creating N of clusters and allowing a GitOps engine to manage them. 
The first use case was is to setup an environment to test [Argo CD Application Sets](https://argo-cd.readthedocs.io/en/stable/operator-manual/applicationset/#introduction-to-applicationset-controller),
specifically with [cluster generators](https://argo-cd.readthedocs.io/en/stable/operator-manual/applicationset/Generators-Cluster/). 

<<<<<<< HEAD
## Shell Script
The first version of the toolkit was done via [shell scripts](hack/multiple-clusters/README.md).

## Getting Started
### Build/Install
=======
## Setup multiple clusters connected to a central Argo CD
`start.sh` is the entrypoint to launching 4 k3d clusters, dev, qa, tst, and admin. 
Admin is cluster which runs Argo CD and connects to all the target clusters (dev, qa, tst). 
### Running the script
>>>>>>> parent of 9e0fe74 (feat: update readme)
```shell
make build
./bin/gitops-toolkit
```
```shell
go install github.com/rumstead/gitops-toolkit
```
### Configuring
The script reads a json configuration file to create clusters. Order of the clusters matters because of how K3d updates DNS. The bottom most cluster can
address all cluster above it.
#### Schema
A json schema file can be found [here](pkg/config/v1alpha1/schema.json) with a [sample](pkg/config/testdata/clusters.json). 
#### Generating a configuration file
You can use the [proto structs](pkg/config/v1alpha1/cluster-config.pb.go) to write your configuration in code and dump them out as json.
## What is happening under the covers?

### Creates clusters
K3d is the only supported Kubernetes distribution.
```shell
k3d cluster list    
NAME    SERVERS   AGENTS   LOADBALANCER
admin   1/1       0/0      true
dev     1/1       0/0      true
qa      1/1       0/0      true
tst     1/1       0/0      true
```
<<<<<<< HEAD

### Deploys GitOps Engine
Argo CD is deployed to any configured GitOps clusters.
```shell
kgd -n argocd     
NAME                               READY   UP-TO-DATE   AVAILABLE   AGE
argocd-redis                       1/1     1            1           129m
argocd-notifications-controller    1/1     1            1           129m
argocd-applicationset-controller   1/1     1            1           130m
argocd-repo-server                 1/1     1            1           129m
argocd-server                      1/1     1            1           129m
argocd-dex-server                  1/1     1            1           130m
```

### Link clusters to GitOps Engine
Argo CD is the only supported GitOps Engine. 
```shell
kgsec -n  argocd --show-labels -l argocd.argoproj.io/secret-type=cluster 
NAME                                    TYPE     DATA   AGE    LABELS
cluster-k3d-admin-serverlb-2295321533   Opaque   3      118m   argocd.argoproj.io/secret-type=cluster
cluster-k3d-dev-serverlb-422902893      Opaque   3      119m   argocd.argoproj.io/secret-type=cluster,kubernetes.cnp.io/cluster.jurisdiction=k3d,
kubernetes.cnp.io/cluster.name=dev,kubernetes.cnp.io/cluster.region=muse2,kubernetes.cnp.io/cluster.segment=multitenant,kubernetes.cnp.io/environment=dev
cluster-k3d-tst-serverlb-756887653      Opaque   3      119m   argocd.argoproj.io/secret-type=cluster,kubernetes.cnp.io/cluster.jurisdiction=k3d,
kubernetes.cnp.io/cluster.name=tst,kubernetes.cnp.io/cluster.region=muse2,kubernetes.cnp.io/cluster.segment=multitenant,kubernetes.cnp.io/environment=tst
cluster-k3d-qa-serverlb-3703346418      Opaque   3      119m   argocd.argoproj.io/secret-type=cluster,kubernetes.cnp.io/cluster.jurisdiction=k3d,
kubernetes.cnp.io/cluster.name=qa,kubernetes.cnp.io/cluster.region=musw2,kubernetes.cnp.io/cluster.segment=multitenant,kubernetes.cnp.io/environment=qa
=======
#### Known issues
Sed isn't the most portable binary. The scripts assume GNU sed.
##### Mac users
Won't work :(
```shell
which sed       
# Bad
/usr/bin/sed
```
Will work
```shell
brew install gnu-sed
PATH="/usr/local/opt/gnu-sed/libexec/gnubin:$PATH" which sed
# Good
/usr/local/opt/gnu-sed/libexec/gnubin/sed
>>>>>>> parent of 9e0fe74 (feat: update readme)
```<|MERGE_RESOLUTION|>--- conflicted
+++ resolved
@@ -1,20 +1,13 @@
 # gitops-toolkit
-Helpful manifests, scripts, and tools for gitops. Currently, the go binary supports creating N of clusters and allowing a GitOps engine to manage them. 
+Helpful manifests, scripts, and tools for gitops. Currently, the go binary supports creating N of clusters and allowing a GitOps engine to manage them.
 The first use case was is to setup an environment to test [Argo CD Application Sets](https://argo-cd.readthedocs.io/en/stable/operator-manual/applicationset/#introduction-to-applicationset-controller),
-specifically with [cluster generators](https://argo-cd.readthedocs.io/en/stable/operator-manual/applicationset/Generators-Cluster/). 
+specifically with [cluster generators](https://argo-cd.readthedocs.io/en/stable/operator-manual/applicationset/Generators-Cluster/).
 
-<<<<<<< HEAD
 ## Shell Script
 The first version of the toolkit was done via [shell scripts](hack/multiple-clusters/README.md).
 
 ## Getting Started
 ### Build/Install
-=======
-## Setup multiple clusters connected to a central Argo CD
-`start.sh` is the entrypoint to launching 4 k3d clusters, dev, qa, tst, and admin. 
-Admin is cluster which runs Argo CD and connects to all the target clusters (dev, qa, tst). 
-### Running the script
->>>>>>> parent of 9e0fe74 (feat: update readme)
 ```shell
 make build
 ./bin/gitops-toolkit
@@ -26,7 +19,7 @@
 The script reads a json configuration file to create clusters. Order of the clusters matters because of how K3d updates DNS. The bottom most cluster can
 address all cluster above it.
 #### Schema
-A json schema file can be found [here](pkg/config/v1alpha1/schema.json) with a [sample](pkg/config/testdata/clusters.json). 
+A json schema file can be found [here](pkg/config/v1alpha1/schema.json) with a [sample](pkg/config/testdata/clusters.json).
 #### Generating a configuration file
 You can use the [proto structs](pkg/config/v1alpha1/cluster-config.pb.go) to write your configuration in code and dump them out as json.
 ## What is happening under the covers?
@@ -41,7 +34,6 @@
 qa      1/1       0/0      true
 tst     1/1       0/0      true
 ```
-<<<<<<< HEAD
 
 ### Deploys GitOps Engine
 Argo CD is deployed to any configured GitOps clusters.
@@ -57,7 +49,7 @@
 ```
 
 ### Link clusters to GitOps Engine
-Argo CD is the only supported GitOps Engine. 
+Argo CD is the only supported GitOps Engine.
 ```shell
 kgsec -n  argocd --show-labels -l argocd.argoproj.io/secret-type=cluster 
 NAME                                    TYPE     DATA   AGE    LABELS
@@ -68,21 +60,4 @@
 kubernetes.cnp.io/cluster.name=tst,kubernetes.cnp.io/cluster.region=muse2,kubernetes.cnp.io/cluster.segment=multitenant,kubernetes.cnp.io/environment=tst
 cluster-k3d-qa-serverlb-3703346418      Opaque   3      119m   argocd.argoproj.io/secret-type=cluster,kubernetes.cnp.io/cluster.jurisdiction=k3d,
 kubernetes.cnp.io/cluster.name=qa,kubernetes.cnp.io/cluster.region=musw2,kubernetes.cnp.io/cluster.segment=multitenant,kubernetes.cnp.io/environment=qa
-=======
-#### Known issues
-Sed isn't the most portable binary. The scripts assume GNU sed.
-##### Mac users
-Won't work :(
-```shell
-which sed       
-# Bad
-/usr/bin/sed
-```
-Will work
-```shell
-brew install gnu-sed
-PATH="/usr/local/opt/gnu-sed/libexec/gnubin:$PATH" which sed
-# Good
-/usr/local/opt/gnu-sed/libexec/gnubin/sed
->>>>>>> parent of 9e0fe74 (feat: update readme)
 ```